--- conflicted
+++ resolved
@@ -1,11 +1,7 @@
 import { DepositFactory } from "./Deposit.js"
 import BitcoinHelpers from "./BitcoinHelpers.js"
 import BN from "bn.js"
-<<<<<<< HEAD
-=======
-import bcoin from "bcoin"
 import { Constants } from "./Constants.js"
->>>>>>> 1c169dd7
 /** @typedef { import("./BitcoinHelpers.js").BitcoinNetwork } BitcoinNetwork
 
 /**
