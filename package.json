--- conflicted
+++ resolved
@@ -40,15 +40,9 @@
     "web3-utils": "^1.3.0"
   },
   "peerDependencies": {
-<<<<<<< HEAD
     "web3": "^1.5.2",
     "web3-eth-contract": "^1.5.2",
     "web3-provider-engine": "^16.0.3"
-=======
-    "web3": "^1.3.6",
-    "web3-eth-contract": "^1.3.0",
-    "web3-provider-engine": "^16.0.1"
->>>>>>> a22e9f5c
   },
   "devDependencies": {
     "@0x/subproviders": "^6.6.0",
