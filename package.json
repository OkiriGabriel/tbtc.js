--- conflicted
+++ resolved
@@ -35,21 +35,13 @@
     "bcoin": "git+https://github.com/keep-network/bcoin.git#355c21aec91128362668162fe5a309dbc0c59c75",
     "bcrypto": "git+https://github.com/bcoin-org/bcrypto.git#semver:~5.3.0",
     "bufio": "^1.0.6",
-<<<<<<< HEAD
-    "electrum-client-js": "git+https://github.com/keep-network/electrum-client-js.git#v0.1.0",
-=======
     "electrum-client-js": "git+https://github.com/keep-network/electrum-client-js.git#v0.1.1",
->>>>>>> e7235806
     "p-wait-for": "^3.1.0",
     "web3-utils": "^1.2.8"
   },
   "peerDependencies": {
     "web3": "^1.3.6",
-<<<<<<< HEAD
     "web3-eth-contract": "^1.3.6",
-=======
-    "web3-eth-contract": "^1.2.11",
->>>>>>> e7235806
     "web3-provider-engine": "^16.0.1"
   },
   "devDependencies": {
